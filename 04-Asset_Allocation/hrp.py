<<<<<<< HEAD
import sys
import os

=======
#%%
>>>>>>> 6dba3309
# SNIPPET 16.4 FULL IMPLEMENTATION OF THE HRP ALGORITHM
import matplotlib.pyplot as mpl
import scipy.cluster.hierarchy as sch,random,numpy as np,pandas as pd

from sklearn.covariance import LedoitWolf
#———————————————————————————————————————

def getIVP(cov, **kargs):
    # Compute the inverse-variance portfolio
    ivp = 1. / np.diag(cov)
    ivp /= ivp.sum()
    return ivp
#———————————————————————————————————————
def getClusterVar(cov,cItems):
    # Compute variance per cluster
    cov_=cov.loc[cItems,cItems] # matrix slice
    w_=getIVP(cov_).reshape(-1,1)
    cVar=np.dot(np.dot(w_.T,cov_),w_)[0,0]
    return cVar
#———————————————————————————————————————
def getQuasiDiag(link):
    # Sort clustered items by distance
    link = link.astype(int)
    sortIx = pd.Series([link[-1, 0], link[-1, 1]])
    numItems = link[-1, 3]  # number of original items
    while sortIx.max() >= numItems:
        sortIx.index = range(0, sortIx.shape[0] * 2, 2)  # make space
        df0 = sortIx[sortIx >= numItems]  # find clusters
        i = df0.index
        j = df0.values - numItems
        sortIx[i] = link[j, 0]  # item 1
        df0 = pd.Series(link[j, 1], index=i + 1)
        sortIx = pd.concat([sortIx, df0]).sort_index()  # concatenate and sort
        sortIx.index = range(sortIx.shape[0])  # re-index
    return sortIx.tolist()
#———————————————————————————————————————
def getRecBipart(cov, sortIx):
    # Compute HRP alloc
    w = pd.Series(1, index=sortIx)
    cItems = [sortIx]  # initialize all items in one cluster
    while len(cItems) > 0:
        cItems = [i[j:k] for i in cItems for j, k in ((0, len(i) // 2), (len(i) // 2, len(i))) if len(i) > 1]  # bi-section
        for i in range(0, len(cItems), 2):  # parse in pairs
            cItems0 = cItems[i]  # cluster 1
            cItems1 = cItems[i + 1]  # cluster 2
            cVar0 = getClusterVar(cov, cItems0)
            cVar1 = getClusterVar(cov, cItems1)
            alpha = 1 - cVar0 / (cVar0 + cVar1)
            alpha = 2 * alpha - 1

            w[cItems0] *= alpha  # weight 1
            w[cItems1] *= 1 - alpha if alpha >= 0 else -1 - alpha  # weight 2
    w/=w.abs().sum()
    return w
#———————————————————————————————————————
def correlDist(corr):
    # A distance matrix based on correlation, where 0<=d[i,j]<=1
    # This is a proper distance metric
    dist = ((1 - corr) / 2.)**.5  # distance matrix
    return dist
#———————————————————————————————————————
def plotCorrMatrix(path,corr,labels=None):
    # Heatmap of the correlation matrix
    if labels is None:
        labels=[]
    mpl.pcolor(corr)
    mpl.colorbar()
    mpl.yticks(np.arange(.5,corr.shape[0]+.5),labels)
    mpl.xticks(np.arange(.5,corr.shape[0]+.5),labels)
    mpl.saveﬁg(path)
    mpl.clf();mpl.close() # reset pylab
    return
#———————————————————————————————————————
<<<<<<< HEAD
# def generateData(nObs,size0,size1,sigma1):
#     # Time series of correlated variables
#     #1) generating some uncorrelated data
#     np.random.seed(seed=12345);random.seed(12345)
#     x=np.random.normal(0,1,size=(nObs,size0)) # each row is a variable
#     #2) creating correlation between the variables
#     cols=[random.randint(0,size0–1) for i in xrange(size1)]
#     y=x[:,cols]+np.random.normal(0,sigma1,size=(nObs,len(cols)))
#     x=np.append(x,y,axis=1)
#     x=pd.DataFrame(x,columns=range(1,x.shape[1]+1))
#     return x,cols
#———————————————————————————————————————
def main():
    # LOAD /Users/paulkelendji/Desktop/GitHub_paul/mcgill_fiam/objects/prices.pkl
    os.chdir(os.path.dirname(os.path.abspath(__file__)))
=======
def generateData(nObs,size0,size1,sigma1):
    # Time series of correlated variables
    #1) generating some uncorrelated data
    np.random.seed(seed=12345);random.seed(12345)
    x=np.random.normal(0,1,size=(nObs,size0)) # each row is a variable
    #2) creating correlation between the variables
    cols=[random.randint(0,size0 - 1) for i in xrange(size1)]
    y=x[:,cols]+np.random.normal(0,sigma1,size=(nObs,len(cols)))
    x=np.append(x,y,axis=1)
    x=pd.DataFrame(x,columns=range(1,x.shape[1]+1))
    return x,cols
#———————————————————————————————————————
def main():
    # LOAD /Users/paulkelendji/Desktop/GitHub_paul/mcgill_fiam/objects/prices.pkl
>>>>>>> 6dba3309
    path = '../objects/prices.pkl'

    prices = pd.read_pickle(path)
    prices

    # Step 1) Gather the returns
    Start_Date = '2015-01-01'
    End_Date = '2019-12-01'

    training = prices.loc[Start_Date:End_Date].dropna(axis=1)
    x = training.pct_change().dropna()
    cov,corr=x.cov(),x.corr()
    
<<<<<<< HEAD
    lw = LedoitWolf()
    shrunk_cov_matrix = lw.fit(x).covariance_
    cov = shrunk_cov_matrix
    # array to DataFrame
    cov = pd.DataFrame(cov, index=x.columns, columns=x.columns)
    
=======
>>>>>>> 6dba3309
    #2) compute and plot correl matrix
    plotCorrMatrix('HRP3_corr0.png',corr,labels=corr.columns)
    
    #3) cluster
    dist=correlDist(corr)
    link=sch.linkage(dist,'single')
    sortIx=getQuasiDiag(link)
    sortIx=corr.index[sortIx].tolist() # recover labels
    df0=corr.loc[sortIx,sortIx] # reorder
    plotCorrMatrix('HRP3_corr1.png',df0,labels=df0.columns)
    
    #4) Capital allocation
    hrp=getRecBipart(cov,sortIx)
<<<<<<< HEAD
    print(hrp)
    print(hrp.abs().sum())
#———————————————————————————————————————
if __name__=='__main__':
    main()
=======
    print('Showing weights asociated with each ticker: ')
    print(hrp)
    print('Sum of absolute values of weights: ', hrp.abs().sum())
#———————————————————————————————————————
#%%
if __name__=='__main__':
    main()
# %%
>>>>>>> 6dba3309
<|MERGE_RESOLUTION|>--- conflicted
+++ resolved
@@ -1,10 +1,7 @@
-<<<<<<< HEAD
 import sys
 import os
 
-=======
 #%%
->>>>>>> 6dba3309
 # SNIPPET 16.4 FULL IMPLEMENTATION OF THE HRP ALGORITHM
 import matplotlib.pyplot as mpl
 import scipy.cluster.hierarchy as sch,random,numpy as np,pandas as pd
@@ -78,7 +75,6 @@
     mpl.clf();mpl.close() # reset pylab
     return
 #———————————————————————————————————————
-<<<<<<< HEAD
 # def generateData(nObs,size0,size1,sigma1):
 #     # Time series of correlated variables
 #     #1) generating some uncorrelated data
@@ -94,22 +90,6 @@
 def main():
     # LOAD /Users/paulkelendji/Desktop/GitHub_paul/mcgill_fiam/objects/prices.pkl
     os.chdir(os.path.dirname(os.path.abspath(__file__)))
-=======
-def generateData(nObs,size0,size1,sigma1):
-    # Time series of correlated variables
-    #1) generating some uncorrelated data
-    np.random.seed(seed=12345);random.seed(12345)
-    x=np.random.normal(0,1,size=(nObs,size0)) # each row is a variable
-    #2) creating correlation between the variables
-    cols=[random.randint(0,size0 - 1) for i in xrange(size1)]
-    y=x[:,cols]+np.random.normal(0,sigma1,size=(nObs,len(cols)))
-    x=np.append(x,y,axis=1)
-    x=pd.DataFrame(x,columns=range(1,x.shape[1]+1))
-    return x,cols
-#———————————————————————————————————————
-def main():
-    # LOAD /Users/paulkelendji/Desktop/GitHub_paul/mcgill_fiam/objects/prices.pkl
->>>>>>> 6dba3309
     path = '../objects/prices.pkl'
 
     prices = pd.read_pickle(path)
@@ -123,15 +103,12 @@
     x = training.pct_change().dropna()
     cov,corr=x.cov(),x.corr()
     
-<<<<<<< HEAD
     lw = LedoitWolf()
     shrunk_cov_matrix = lw.fit(x).covariance_
     cov = shrunk_cov_matrix
     # array to DataFrame
     cov = pd.DataFrame(cov, index=x.columns, columns=x.columns)
     
-=======
->>>>>>> 6dba3309
     #2) compute and plot correl matrix
     plotCorrMatrix('HRP3_corr0.png',corr,labels=corr.columns)
     
@@ -145,19 +122,12 @@
     
     #4) Capital allocation
     hrp=getRecBipart(cov,sortIx)
-<<<<<<< HEAD
-    print(hrp)
-    print(hrp.abs().sum())
-#———————————————————————————————————————
-if __name__=='__main__':
-    main()
-=======
     print('Showing weights asociated with each ticker: ')
     print(hrp)
+    print('Market exposure : ', hrp.sum())
     print('Sum of absolute values of weights: ', hrp.abs().sum())
 #———————————————————————————————————————
 #%%
 if __name__=='__main__':
     main()
-# %%
->>>>>>> 6dba3309
+# %%