"""
Module for signal-based stock selection with data sufficiency filtering.

<<<<<<< HEAD

def main(signal, prices, portfolio_size, long_only=True, min_size=60):
    """
    Args:
        signal (pd.Series): signal for each stock at prediction time
        prices (pd.DataFrame): prices dataframe, full data
        portfolio_size (int): number of stocks to select
        long_only (bool): whether to only long the stocks
        min_size (int): minimum number of non-NA prices for a stock to be selected
        
    Returns:
        list: list of selected stocks
=======
Key Features:
- Selects stocks based on signal values.
- Filters stocks with insufficient price history.
- Supports long-only and long-short portfolios.

Functions:
- main(signal, prices, portfolio_size, long_only=True,
  min_size=60): Stock selection based on signals.
"""

def select_stocks(signal, prices, portfolio_size, long_only=True, min_size=60):
    """
    Selects stocks for a portfolio based on signal values, with optional long-short selection.

    Parameters:
    -----------
    - signal : pd.Series
        Signal values for stock selection (higher values indicate stronger preference).
    - prices : pd.DataFrame
        Historical price data for stocks.
    - portfolio_size : int
        Number of stocks to include in the portfolio.
    - long_only : bool, optional (default=True)
        If True, selects stocks with positive signals only;
        If False, selects based on absolute signal values.
    - min_size : int, optional (default=60)
        Minimum number of non-NA price entries required to include a stock.

    Returns:
    --------
    - selected_stocks : list
        List of stocks selected for the portfolio.
>>>>>>> 4e1d47ad
    """

    # Set signals to 0 for stocks with less than 60 non-NA price values
    sufficient_data = prices.count() >= min_size
    signal = signal.where(sufficient_data, 0)

    portfolio_size = min(portfolio_size, (signal > 0).sum())
    if not long_only:
        # Select top 100 stocks based on absolute signal value
        sort_signals = signal.abs()
        sort_signals = sort_signals.sort_values(ascending=False)
        selected_stocks = sort_signals.index[:portfolio_size].tolist()
        signal = signal[selected_stocks]
    else:
        # Select top 100 stocks based on signal value
        sort_signals = signal
        sort_signals = sort_signals.sort_values(ascending=False)
        selected_stocks = sort_signals.index[:portfolio_size].tolist()
        signal = signal[selected_stocks]

    return selected_stocks<|MERGE_RESOLUTION|>--- conflicted
+++ resolved
@@ -1,20 +1,6 @@
 """
 Module for signal-based stock selection with data sufficiency filtering.
 
-<<<<<<< HEAD
-
-def main(signal, prices, portfolio_size, long_only=True, min_size=60):
-    """
-    Args:
-        signal (pd.Series): signal for each stock at prediction time
-        prices (pd.DataFrame): prices dataframe, full data
-        portfolio_size (int): number of stocks to select
-        long_only (bool): whether to only long the stocks
-        min_size (int): minimum number of non-NA prices for a stock to be selected
-        
-    Returns:
-        list: list of selected stocks
-=======
 Key Features:
 - Selects stocks based on signal values.
 - Filters stocks with insufficient price history.
@@ -47,7 +33,6 @@
     --------
     - selected_stocks : list
         List of stocks selected for the portfolio.
->>>>>>> 4e1d47ad
     """
 
     # Set signals to 0 for stocks with less than 60 non-NA price values
