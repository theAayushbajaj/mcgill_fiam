--- conflicted
+++ resolved
@@ -19,19 +19,7 @@
 
 
 def asset_allocator(
-<<<<<<< HEAD
-    start_date,
-    end_date,
-    prices,
-    signals,
-    market_caps_df,
-    benchmark_df,
-    portfolio_size=100,
-    previous_weight=None,
-    **kwargs
-=======
     start_date, end_date, prices, signals, market_caps, portfolio_size=100, **kwargs
->>>>>>> 4e1d47ad
 ):
     """
     Args:
@@ -42,18 +30,8 @@
     """
     # =============== INITIALIZE WEIGHT ALLOCATOR ===============
     # Initialize the weights to return
-<<<<<<< HEAD
-    weights = pd.DataFrame(index=prices.columns)
-    weights["Weight"] = 0.0
-    if previous_weight is None:
-        previous_weight = weights.copy()
-
-    # Benchmark returns
-    benchmark_df = benchmark_df.iloc[start_date:end_date]
-=======
     weights_init = pd.DataFrame(index=prices.columns)
     weights_init["Weight"] = 0.0
->>>>>>> 4e1d47ad
 
     # Step 0) Adjust the prices to the start and end date
     # Index in terms of months
@@ -93,19 +71,9 @@
     weight_optimizer_kwargs = {
         key: kwargs[key] for key in ["long_only"] if key in kwargs
     }
-<<<<<<< HEAD
-    optimized_weights = weight_optimizer.main(
-        weights,
-        cov_matrix,
-        u_vector,
-        selected_stocks,
-        benchmark_df,
-        **weight_optimizer_kwargs
-=======
 
     optimized_weights = weight_optimizer.optimize_weights(
         weights_init, cov_matrix, u_vector, selected_stocks, **weight_optimizer_kwargs
->>>>>>> 4e1d47ad
     )
 
     return optimized_weights
@@ -137,20 +105,12 @@
         "lambda_": 2.5,
         "benchmark_df": benchmark_df,
     }
-<<<<<<< HEAD
-    start_date = 0
-    end_date = 140
-    previous_weights = pd.DataFrame(data={"Weight": 0.0}, index=prices.columns)
-    # Run the asset allocator
-    weights = asset_allocator(start_date=start_date, end_date=end_date, previous_weight = None, **kwargs)
-=======
 
     START_DATE = 0
     END_DATE = 140
 
     # Run the asset allocator
     weights = asset_allocator(start_date=START_DATE, end_date=END_DATE, **kwargs)
->>>>>>> 4e1d47ad
 
     print("Market exposure (sum of weights): ", weights.sum())
     print("Sum of absolute values of weights: ", weights.abs().sum())
