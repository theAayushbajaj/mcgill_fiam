#%%
import pandas as pd
import numpy as np
import os
from tqdm import tqdm

import pickle
import warnings
warnings.filterwarnings('ignore')


#%%
# Add the 'target' column to each stock CSV file

# set the current working directory
os.chdir(os.path.dirname(os.path.abspath(__file__)))

# Set the directory containing your stock CSV files
stocks_data_dir = '../stocks_data'

# Get a list of all CSV files in the directory
csv_files = [f for f in os.listdir(stocks_data_dir) if f.endswith('.csv')]

#%%
# ADDING TARGET COLUMN TO EACH CSV FILE

# Loop through each CSV file
for file_name in csv_files:
    file_path = os.path.join(stocks_data_dir, file_name)
    
    # Read the CSV file into a DataFrame
    df = pd.read_csv(file_path)
    
    # Check if 'stock_exret' column exists
    if 'stock_exret' in df.columns:
        # Create the 'target' column as the sign of 'stock_exret'
        df['target'] = df['stock_exret'].apply(lambda x: 1 if x > 0 else (-1 if x < 0 else 0))
        
        # Save the updated DataFrame back to the CSV file (or to a new file)
        df.to_csv(file_path, index=False)
    else:
        print(f"'stock_exret' column not found in {file_name}")

# %%

# Add Weight Sampling
# NOO, WILL BE IN THE PIPELINE OF THE MODEL, SINCE IT IS TESTED

# %%

# Create t1 object, save it in \objects folder as t1.pkl

# # APPL stock has all the datetime rows
# path = '../stocks_data/AAPL.csv'
# df = pd.read_csv(path)
# t1 = pd.Series()
# tmp = df['datetime'].shift(-1).dropna()
# tmp = pd.to_datetime(tmp)
# # last date
# result = tmp.iloc[-1] + pd.DateOffset(days=5) + pd.tseries.offsets.BMonthEnd(1)
# tmp = pd.concat([tmp, pd.Series([result])], ignore_index=True)
# t1 = tmp
# # index as first business day of the following month
# t1.index = pd.to_datetime(df['datetime']) + pd.DateOffset(days=5) - pd.tseries.offsets.BMonthBegin(1)
# # save t1
# with open('../objects/t1.pkl', 'wb') as f:
#     pickle.dump(t1, f)
    
    
#%%

# Add two columns
# 't1_index' which is the first business day of the current month
# 't1' which is the last business day of the current month

# Loop through each CSV file
for file_name in csv_files:
    file_path = os.path.join(stocks_data_dir, file_name)
    
    # Read the CSV file into a DataFrame
    df = pd.read_csv(file_path, index_col='t1', parse_dates=True)
    
    df['t1']=df.index
    
    # 't1_index' which is the first business day of the current month
    df['t1_index'] = df.index - pd.tseries.offsets.BMonthBegin(1)
    
    df.to_csv(file_path)

    

    
#%%

# Adjusted Price
# Start the adjusted price at 100
# adj_price(t+1) = adj_price(t) * (1 + stock_exret(t) + rf(t))

# Loop through each CSV file
for file_name in csv_files:
    file_path = os.path.join(stocks_data_dir, file_name)
    
    # Read the CSV file into a DataFrame
    df = pd.read_csv(file_path, index_col='t1', parse_dates=True)
    
    # Calculate the total return
    df['total_return'] = df['stock_exret'] + df['rf']
    # lag the total return
    df['total_return'] = df['total_return'].shift(1)
    df['total_return'].iloc[0] = 0
    
    # Start the adjusted price at the initial 'prc' value
    initial_price = df['prc'].iloc[0]
    
    # Compute the adjusted price
    df['adj_price'] = initial_price * (1 + df['total_return']).cumprod()
    
    # Save the updated DataFrame back to the CSV file
    df.to_csv(file_path)


# %%

# # Create a dataframe of prices for all stocks
# # Save it in \objects folder as prices.pkl

# # start with APPL since it has all the datetime rows
# path = '../stocks_data/AAPL.csv'
# df = pd.read_csv(path)
# prices = pd.DataFrame()
# prices.index = pd.to_datetime(df['datetime'])

# # Loop through each CSV file
# for file_name in tqdm(csv_files):
#     file_path = os.path.join(stocks_data_dir, file_name)
    
#     # Read the CSV file into a DataFrame
#     df = pd.read_csv(file_path, index_col='datetime', parse_dates=True)
    
#     # Add the 'adj_price' column to the prices DataFrame
#     prices[file_name] = df['adj_price']
    
# # Save the prices DataFrame
# with open('../objects/prices.pkl', 'wb') as f:
#     pickle.dump(prices, f)





# %%

# Add log price and log-diff columns to each stock CSV file
# For the first row, the log-diff is set to 0 (TO BE CHECKED) TODO

# return attribution weight as the absolute value of the stock_exret

# Loop through each CSV file
for file_name in csv_files:
    file_path = os.path.join(stocks_data_dir, file_name)
    
    # Read the CSV file into a DataFrame
    df = pd.read_csv(file_path, index_col='t1', parse_dates=True)
    df['log_price'] = df['adj_price'].apply(lambda x: 0 if x == 0 else np.log(x))
    
    # Calculate the log-diff column
    df['log_diff'] = df['log_price'].diff()
    df['log_diff'].iloc[0] = 0
    
    # Before training, needs to be scaled with 
    # *= X_train.shape[0]/X_train['weight_attr'].sum()
    df['weight_attr'] = df['stock_exret'].abs()
    
    # Save the updated DataFrame back to the CSV file (or to a new file)
    df.to_csv(file_path)
# %%


#%%
# Add the 'target' predictions column to each stock CSV file
# WILL BE OVERWITTEN BY 04-PREDICTOR

# Loop through each CSV file
for file_name in csv_files:
    file_path = os.path.join(stocks_data_dir, file_name)
    
    # Read the CSV file into a DataFrame
    df = pd.read_csv(file_path)
    
    # ['prediction', 'probability']
    # add column, prediction, random number from -1, 1
    df['prediction'] = np.random.uniform(-1, 1, df.shape[0])
    df['probability'] = np.abs(df['prediction'])
    df['prediction'] = np.sign(df['prediction'])
    
    # BEST CASE SCENARIO
    # df['prediction'] = df['target']
    # df['probability'] = np.abs(df['target']) * 0.99
    
    df.to_csv(file_path, index=False)
    
#%%

# Fractionally Differentiated Price as a Feature

# SNIPPET 5.3 THE NEW FIXED-WIDTH WINDOW FRACDIFF METHOD
def fracDiff_FFD(series, d, thres=1e-5):
    '''
    Constant width window (new solution)
    Note 1: thres determines the cut-off weight for the window
    Note 2: d can be any positive fractional, not necessarily bounded [0,1].
    '''
    #1) Compute weights for the longest series
    w = getWeights_FFD(d, thres)
    width = len(w) - 1
    #2) Apply weights to values
    df = {}
    for name in series.columns:
        # Corrected the fill method to 'ffill'
        seriesF, df_ = series[[name]].fillna(method='ffill').dropna(), pd.Series()
        for iloc1 in range(width, seriesF.shape[0]):
            loc0, loc1 = seriesF.index[iloc1-width], seriesF.index[iloc1]
            if not np.isfinite(series.loc[loc1, name]):
                continue  # exclude NAs
            df_[loc1] = np.dot(w.T, seriesF.loc[loc0:loc1])[0, 0]
        df[name] = df_.copy(deep=True)
    df = pd.concat(df, axis=1)
    return df


def getWeights_FFD(d, thres):
    # Appends while the last weight is above the threshold
    w = [1.]
    while abs(w[-1]) > thres:
        w_ = -w[-1] / len(w) * (d - len(w) + 1)
        w.append(w_)
    w = np.array(w[::-1]).reshape(-1, 1)
    return w


def findMinFFD(df, col_name = 'adj_price'):
    from statsmodels.tsa.stattools import adfuller
    import matplotlib.pyplot as plt
    d_found = False
    
    out = pd.DataFrame(columns=['adfStat', 'pVal', 'lags', 'nObs', '95% conf', 'corr'])
    
    # Assuming 'Close' is the column name in df
    for d in np.linspace(0, 1, 21):
        df1 = np.log(df[[col_name]])# .resample('1D').last()  # Downcast to daily observations
        df2 = fracDiff_FFD(df1, d, thres=.01)
        corr = np.corrcoef(df1.loc[df2.index, col_name], df2[col_name])[0, 1]
        adf_result = adfuller(df2[col_name], maxlag=1, regression='c', autolag=None)
        out.loc[d] = list(adf_result[:4]) + [adf_result[4]['5%']] + [corr]  # With critical value
        # print(f'Fractional differentiation order: {d}, ADF Statistic: {adf_result[0]}, Correlation: {corr}')
        if not d_found and adf_result[1] < 0.05:
            d_found = True
            d_req = d
            return d_req
    return 1

# Loop through each CSV file
for file_name in tqdm(csv_files):
    file_path = os.path.join(stocks_data_dir, file_name)
    
    df = pd.read_csv(file_path, index_col='t1', parse_dates=True)
    d_frac = findMinFFD(df)
    col = 'log_price'
    frac_diff = fracDiff_FFD(df[[col]], d=d_frac, thres=0.01)
    df['frac_diff'] = frac_diff
    df['frac_diff'] = df['frac_diff'].fillna(0)
    df.to_csv(file_path)
    

# %%

# Structural Breaks

# Snippet 17.1: SADF's inner loop
def get_bsadf(logP, minSL, constant, lags):
    y, x = getYX(logP, constant=constant, lags=lags)
    startPoints = range(0, y.shape[0] + lags - minSL + 1)
    bsadf = None
    allADF = []
    
    # Loop through the time series and compute ADF statistics
    for start in startPoints:
        y_, x_ = y[start:], x[start:]
        bMean_, bStd_ = getBetas(y_, x_)
        bMean_, bStd_ = bMean_[0, 0], bStd_[0, 0] ** 0.5
        allADF.append(bMean_ / bStd_)  # ADF statistic
        
        # Update bsadf with the maximum ADF value
        if bsadf is None or allADF[-1] > bsadf:
            bsadf = allADF[-1]
    
    # Return result as a dictionary with the final bsadf
    out = {'date': logP.index[-1], 'bsadf': bsadf}
    return out

# Snippet 17.2: Preparing the datasets
def getYX(series, constant, lags):
    # Compute differences and apply lags
    series_ = series.diff().dropna()
    x = lagDF(series_, lags).dropna()
    
    seriesdf = series.to_frame()
    series_df = series_.to_frame()
    
    # Set the lagged level of the original series as the first column
    x.iloc[:, 0] = seriesdf.values[-x.shape[0]-1:-1, 0]
    y = series_df.iloc[-x.shape[0]:].values
    
    # Add constant or time trend components if needed
    if constant != 'nc':  # Add a constant if necessary
        x = np.append(x, np.ones((x.shape[0], 1)), axis=1)
    if constant[:2] == 'ct':  # Add a linear time trend if necessary
        trend = np.arange(x.shape[0]).reshape(-1, 1)
        x = np.append(x, trend, axis=1)
    if constant == 'ctt':  # Add a second-degree polynomial time trend if necessary
        x = np.append(x, trend ** 2, axis=1)
    
    return y, x

# Snippet 17.3: Apply lags to a dataframe
def lagDF(df0, lags):
    df0_ = df0.to_frame()
    df1 = pd.DataFrame()
    
    if isinstance(lags, int):
        lags = range(lags + 1)
    else:
        lags = [int(lag) for lag in lags]
    
    # Apply lags to the dataframe
    for lag in lags:
        df_ = df0_.shift(lag).copy(deep=True)

        # If df_ is a Series, convert it to a DataFrame
        if isinstance(df_, pd.Series):
            df_ = df_.to_frame()

        df_.columns = [str(i) + '_' + str(lag) for i in df_.columns]
        df1 = df1.join(df_, how='outer')
    
    return df1

# Snippet 17.4: Fitting the ADF specification (regression)
def getBetas(y, x):
    # Perform the regression using the normal equations
    xy = np.dot(x.T, y)
    xx = np.dot(x.T, x)
    xxinv = np.linalg.inv(xx)
    bMean = np.dot(xxinv, xy)
    
    # Calculate the variance of the betas
    err = y - np.dot(x, bMean)
    bVar = np.dot(err.T, err) / (x.shape[0] - x.shape[1]) * xxinv
    
    return bMean, bVar

# Outer loop for SADF computation
def get_sadf(logP, minSL, constant, lags):
    gsadf_values = []
    
    # Iterate over the time series and compute bsadf for each window
    for window_end in range(minSL, len(logP)):
        window_logP = logP.iloc[:window_end + 1]  # Define the current window
        bsadf_result = get_bsadf(window_logP, minSL, constant, lags)
        gsadf_values.append(bsadf_result['bsadf'])
    
    # Return a DataFrame with sadf values and corresponding time index
    return pd.DataFrame({'date': logP.index[minSL:], 'sadf': gsadf_values})

# Loop through each CSV file
for file_name in tqdm(csv_files):
    file_path = os.path.join(stocks_data_dir, file_name)
    
    df = pd.read_csv(file_path, index_col='t1', parse_dates=True)
    col = 'log_price'
    sadf = get_sadf(df[col], 20, 'ct', 1)
    
    # Merge SADF values with the original DataFrame
    # Assuming 'sadf_result' is a DataFrame with 'Date' as the index
    df_with_sadf = df.join(sadf.set_index('date'), on='t1')
    df_with_sadf['sadf'] = df_with_sadf['sadf'].fillna(0)
    df_with_sadf.to_csv(file_path)

# %%

# Missing Values
# Fill missing values with the previous value
# Loop through each CSV file

for file_name in csv_files:
    file_path = os.path.join(stocks_data_dir, file_name)
    
    # Read the CSV file into a DataFrame
    df = pd.read_csv(file_path, index_col='t1', parse_dates=True)
    
    # Fill missing values with the previous value
    df.fillna(method='ffill', axis=0, inplace=True)
    
    # Fill the remaining NAs with 1_000_000
    df.fillna(1_000_000, inplace=True)
    
    # Save the updated DataFrame back to the CSV file
    df.to_csv(file_path)
# %%

# Stack all the CSV files into one DataFrame

# Create an empty list to store the DataFrames
dfs = []

# Loop through each CSV file
for file_name in tqdm(csv_files):
    file_path = os.path.join(stocks_data_dir, file_name)
    
    # Read the CSV file into a DataFrame
    df = pd.read_csv(file_path)
    
    # Append the DataFrame to the list
    dfs.append(df)
    
# Concatenate all the DataFrames in the list
FULL_stacked_data = pd.concat(dfs, ignore_index=True)
FULL_stacked_data = FULL_stacked_data.sort_values(by='t1')

# features
path = '../raw_data/factor_char_list.csv'
features = pd.read_csv(path)
features_list = features.values.ravel().tolist()

# Added features
added_features = ['log_diff', 'frac_diff', 'sadf']
<<<<<<< HEAD
#added_features = []
=======
# added_features = []
>>>>>>> c6a7fd9d

# FOR MOOSA
causal_dataset = FULL_stacked_data[features_list + ['target']]
# save the data as pickle
causal_dataset.to_pickle('../objects/causal_dataset.pkl')

# FOR PREDICTION TASK

X_DATASET = FULL_stacked_data[features_list + added_features]
relevant_targets = ['stock_ticker', 'stock_exret', 'target', 'prediction', 'probability', 't1', 't1_index', 'weight_attr']
Y_DATASET = FULL_stacked_data[relevant_targets]
WEIGHT_SAMPLING = FULL_stacked_data['weight_attr']

# to pickle
X_DATASET.to_pickle('../objects/X_DATASET.pkl')
Y_DATASET.to_pickle('../objects/Y_DATASET.pkl')
WEIGHT_SAMPLING.to_pickle('../objects/WEIGHT_SAMPLING.pkl')
# save the stacked data as pickle
FULL_stacked_data.to_pickle('../objects/FULL_stacked_data.pkl')


# %%<|MERGE_RESOLUTION|>--- conflicted
+++ resolved
@@ -434,11 +434,7 @@
 
 # Added features
 added_features = ['log_diff', 'frac_diff', 'sadf']
-<<<<<<< HEAD
-#added_features = []
-=======
 # added_features = []
->>>>>>> c6a7fd9d
 
 # FOR MOOSA
 causal_dataset = FULL_stacked_data[features_list + ['target']]
